--- conflicted
+++ resolved
@@ -35,19 +35,6 @@
  */
 public class TestClock extends TestCase {
     
-<<<<<<< HEAD
-    public void testDimensionZeroClock() {
-        assertEquals(Clock.ZERO.dimension(), 0);
-    }
-    
-    public void testDimension() {
-        Clock c1 = new Clock(1L);
-        Clock c3 = new Clock(1L, 0L, 5L);
-        assertEquals(c1.dimension(), 1);
-        assertEquals(c3.dimension(), 3);
-    }
-=======
->>>>>>> 689d2fdb
     public void testEquals() {
         Clock c1 = new Clock(2, 12, 5);
         Clock c2 = new Clock(2, 12, 5);
